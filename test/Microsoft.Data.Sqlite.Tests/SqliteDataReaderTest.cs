--- conflicted
+++ resolved
@@ -701,11 +701,7 @@
         [InlineData("SELECT 3.14;", typeof(double))]
         [InlineData("SELECT 'test';", typeof(string))]
         [InlineData("SELECT X'7E57';", typeof(byte[]))]
-<<<<<<< HEAD
-        [InlineData("SELECT NULL;", typeof(byte[]))] // column affinity is BLOB since no type is specified
-=======
         [InlineData("SELECT NULL;", typeof(byte[]))]
->>>>>>> 955c6fcf
         public void GetFieldType_works(string sql, Type expected)
         {
             using (var connection = new SqliteConnection("Data Source=:memory:"))
